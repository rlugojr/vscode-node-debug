--- conflicted
+++ resolved
@@ -1845,20 +1845,20 @@
 				// verify that a file exists at path
 				if (FS.existsSync(mapresult.path)) {
 
-<<<<<<< HEAD
-			} else {
-				// file doesn't exist at path
-				// if source map has inlined source use it
-				if (mapresult.content) {
-
-					this.log('sm', `_createStackFrame: source '${mapresult.path}' doesn't exist -> use inlined source`);
-					const sourceHandle = this._sourceHandles.create(new SourceSource(0, mapresult.content));
-					origin = localize('origin.inlined.source.map', "read-only inlined content from source map");
-					const src = new Source(Path.basename(mapresult.path), null, sourceHandle, origin, { inlinePath: mapresult.path });
-=======
+//<<<<<<< HEAD
+//			} else {
+//				// file doesn't exist at path
+//				// if source map has inlined source use it
+//				if (mapresult.content) {
+//
+//					this.log('sm', `_createStackFrame: source '${mapresult.path}' doesn't exist -> use inlined source`);
+//					const sourceHandle = this._sourceHandles.create(new SourceSource(0, mapresult.content));
+//					origin = localize('origin.inlined.source.map', "read-only inlined content from source map");
+//					const src = new Source(Path.basename(mapresult.path), null, sourceHandle, origin, { inlinePath: mapresult.path });
+//=======
 					// use this mapping
 					const src = new Source(Path.basename(mapresult.path), this.convertDebuggerPathToClient(mapresult.path));
->>>>>>> ef22debb
+//>>>>>>> aweinand/asyncsourcemaps
 					return this._createStackFrameFromSource(frame, src, mapresult.line, mapresult.column);
 
 				} else {
